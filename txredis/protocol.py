--- conflicted
+++ resolved
@@ -319,13 +319,10 @@
             cmds.append('$%s\r\n%s\r\n' % (len(v), v))
         cmd = '*%s\r\n' % len(args) + ''.join(cmds)
         self.transport.write(cmd)
-<<<<<<< HEAD
-=======
 
     def send(self, command, *args):
         self._send(command, *args)
         return self.getResponse()
->>>>>>> a786bd2f
 
 class Redis(RedisBase):
     """The main Redis client."""
@@ -398,13 +395,8 @@
         self._send('APPEND', key, value)
         return self.getResponse()
 
-<<<<<<< HEAD
-    def substr(self, key, start, end):
-        self._send('SUBSTR', key, start, end)
-=======
     def getrange(self, key, start, end):
         self._send('GETRANGE', key, start, end)
->>>>>>> a786bd2f
         return self.getResponse()
     substr = getrange
 
@@ -554,9 +546,6 @@
 
         @note Time complexity: O(1)
         """
-<<<<<<< HEAD
-        self._send('RPUSH' if tail else 'LPUSH', key, value)
-=======
         if tail:
             return self.rpush(key, value)
         else:
@@ -568,7 +557,6 @@
 
     def rpush(self, key, value):
         self._send('RPUSH', key, value)
->>>>>>> a786bd2f
         return self.getResponse()
 
     def llen(self, key):
@@ -910,9 +898,6 @@
     def flush(self, all_dbs=False):
         """
         """
-<<<<<<< HEAD
-        self._send('FLUSHALL' if all_dbs else 'FLUSHDB')
-=======
         if all_dbs:
             return self.flushall()
         else:
@@ -924,7 +909,6 @@
 
     def flushdb(self):
         self._send('FLUSHDB')
->>>>>>> a786bd2f
         return self.getResponse()
 
     # Persistence control commands
@@ -1018,11 +1002,6 @@
         it is overwritten.
         """
         if preserve:
-<<<<<<< HEAD
-            self._send('HSETNX', key, field, value)
-        else:
-            self._send('HSET', key, field, value)
-=======
             return self.hsetnx(key, field, value)
         else:
             self._send('HSET', key, field, value)
@@ -1035,7 +1014,6 @@
         If field already exists, this operation has no effect.
         """
         self._send('HSETNX', key, field, value)
->>>>>>> a786bd2f
         return self.getResponse()
 
     def hget(self, key, field):
@@ -1071,8 +1049,6 @@
         return self.getResponse()
 
     def hincr(self, key, field, amount=1):
-<<<<<<< HEAD
-=======
         """
         Increments the number stored at field in the hash stored at key by
         increment. If key does not exist, a new key holding a hash is created.
@@ -1081,52 +1057,38 @@
         range of values supported by HINCRBY is limited to 64 bit signed
         integers.
         """
->>>>>>> a786bd2f
         self._send('HINCRBY', key, field, amount)
         return self.getResponse()
     hincrby = hincr
 
     def hexists(self, key, field):
-<<<<<<< HEAD
+        """
+        Returns if field is an existing field in the hash stored at key.
+        """
         self._send('HEXISTS', key, field)
         return self.getResponse()
 
-    def hdelete(self, key, field):
-=======
-        """
-        Returns if field is an existing field in the hash stored at key.
-        """
-        self._send('HEXISTS', key, field)
-        return self.getResponse()
-
     def hdel(self, key, field):
         """
         Removes field from the hash stored at key.
         """
->>>>>>> a786bd2f
         self._send('HDEL', key, field)
         return self.getResponse()
     hdelete = hdel # backwards compat for older txredis
 
     def hlen(self, key):
-<<<<<<< HEAD
-=======
         """
         Returns the number of fields contained in the hash stored at key.
         """
->>>>>>> a786bd2f
         self._send('HLEN', key)
         return self.getResponse()
 
     def hgetall(self, key):
-<<<<<<< HEAD
-=======
         """
         Returns all fields and values of the hash stored at key. In the
         returned value, every field name is followed by its value, so the
         length of the reply is twice the size of the hash.
         """
->>>>>>> a786bd2f
         self._send('HGETALL', key)
 
         def post_process(key_vals):
@@ -1256,11 +1218,7 @@
 
     def zscore(self, key, element):
         self._send('ZSCORE', key, element)
-<<<<<<< HEAD
-        return self.getResponse()
-=======
         return self.getResponse().addCallback(float)
->>>>>>> a786bd2f
 
     def zrangebyscore(self, key, min='-inf', max='+inf', offset=None,
                       count=None, withscores=False):
